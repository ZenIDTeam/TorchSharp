<Project>

  <!-- Core Product Dependencies -->
  <PropertyGroup>
    <NewtonsoftJsonPackageVersion>10.0.3</NewtonsoftJsonPackageVersion>
    <SystemCodeDomPackageVersion>4.4.0</SystemCodeDomPackageVersion>
    <SystemCollectionsImmutableVersion>1.5.0</SystemCollectionsImmutableVersion>
    <SystemMemoryVersion>4.5.1</SystemMemoryVersion>
    <SystemReflectionEmitLightweightPackageVersion>4.3.0</SystemReflectionEmitLightweightPackageVersion>
    <SystemThreadingTasksDataflowPackageVersion>4.8.0</SystemThreadingTasksDataflowPackageVersion>
  </PropertyGroup>

  <!-- Other/Non-Core Product Dependencies -->
  <PropertyGroup>
<<<<<<< HEAD
    <LibtorchVersion>1.1.0</LibtorchVersion>
=======
    <LibtorchVersion>1.0.1</LibtorchVersion>
    <CudaVersion>90</CudaVersion>
>>>>>>> fea91056
    <MklDnnVersion>2019.0.5.20190502</MklDnnVersion>
  </PropertyGroup>

  <!-- Code Analyzer Dependencies -->
  <PropertyGroup>
    <MicrosoftCodeAnalysisCSharpVersion>2.9.0</MicrosoftCodeAnalysisCSharpVersion>
    <MicrosoftCSharpVersion>4.5.0</MicrosoftCSharpVersion>
    <SystemCompositionVersion>1.2.0</SystemCompositionVersion>
  </PropertyGroup>

  <!-- Build/infrastructure Dependencies -->
  <PropertyGroup>
    <PublishSymbolsPackageVersion>1.0.0-beta-62824-02</PublishSymbolsPackageVersion>
    <CodecovVersion>1.1.1</CodecovVersion>
    <CoverletVersion>2.6.0</CoverletVersion>
    <ReportGeneratorVersion>4.0.9</ReportGeneratorVersion>
  </PropertyGroup>

  <!-- Test-only Dependencies -->
  <PropertyGroup>
    <BenchmarkDotNetVersion>0.11.3</BenchmarkDotNetVersion>
    <MicrosoftCodeAnalysisTestingVersion>1.0.0-beta1-63812-02</MicrosoftCodeAnalysisTestingVersion>
    <MicrosoftMLTestModelsPackageVersion>0.0.4-test</MicrosoftMLTestModelsPackageVersion>
    <MicrosoftMLTensorFlowTestModelsVersion>0.0.11-test</MicrosoftMLTensorFlowTestModelsVersion>
    <MicrosoftMLOnnxTestModelsVersion>0.0.4-test</MicrosoftMLOnnxTestModelsVersion>
  </PropertyGroup>

</Project><|MERGE_RESOLUTION|>--- conflicted
+++ resolved
@@ -12,12 +12,8 @@
 
   <!-- Other/Non-Core Product Dependencies -->
   <PropertyGroup>
-<<<<<<< HEAD
     <LibtorchVersion>1.1.0</LibtorchVersion>
-=======
-    <LibtorchVersion>1.0.1</LibtorchVersion>
     <CudaVersion>90</CudaVersion>
->>>>>>> fea91056
     <MklDnnVersion>2019.0.5.20190502</MklDnnVersion>
   </PropertyGroup>
 
