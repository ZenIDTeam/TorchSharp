<#@ template language="C#" #>
<#@ assembly name="System.Core" #>
<#@ import namespace="System.Linq" #>
<#@ import namespace="System.Text" #>
<#@ import namespace="System.Collections.Generic" #>
using System;
using System.Linq;
using System.Collections.Generic;
using System.Runtime.InteropServices;
using Microsoft.Win32.SafeHandles;
using System.Text;
using TorchSharp;

namespace Torch.IO {

    public abstract partial class File : IDisposable
    {
<#
foreach (var type in new [] { 
    new { ApiName = "Byte", AccReal="byte" }, 
    new { ApiName = "Short", AccReal="short" },   
    new { ApiName = "Int", AccReal="int"},
    new { ApiName = "Long", AccReal="long" },
    new { ApiName = "Float", AccReal="float" },
    new { ApiName = "Double", AccReal="double" },
     }){
        string tname = type.ApiName;
        string accreal = type.AccReal;
#>
        [DllImport("caffe2")] 
        extern static <#=accreal#> THFile_read<#=tname#>Scalar(HType self);

        /// <summary>
        ///   Read one <#=accreal#> from the file.
        /// </summary>
        /// <returns>A <#=accreal#> read from the current file position.</returns>
        public <#=accreal#> Read<#=tname#>() { return THFile_read<#=tname#>Scalar(this.handle); }

        [DllImport("caffe2")] 
        extern static void THFile_write<#=tname#>Scalar(HType self, <#=accreal#> scalar);

        /// <summary>
        ///   Write one <#=accreal#> to the file.
        /// </summary>
        /// <param name="value">A <#=accreal#> to write at the current file position.</param>
        public void Write<#=tname#>(<#=accreal#> value) { THFile_write<#=tname#>Scalar(this.handle, value); }

        [DllImport("caffe2")] 
        extern static long THFile_read<#=tname#>(HType self, <#=tname#>Tensor.<#=tname#>Storage.HType storage);

        /// <summary>
        ///   Read <#=accreal#>s from the file into the given storage.
        /// </summary>
        /// <param name="storage">A storage object to read data into.</param>
        /// <returns>The number of <#=accreal#>s read.</returns>
        public long Read<#=tname#>s(<#=tname#>Tensor.<#=tname#>Storage storage) { return THFile_read<#=tname#>(this.handle, storage.handle); }

        [DllImport("caffe2")] 
        extern static long THFile_write<#=tname#>(HType self, <#=tname#>Tensor.<#=tname#>Storage.HType storage);

        /// <summary>
        ///   Write <#=accreal#>s to the file from the given storage.
        /// </summary>
        /// <param name="storage">A storage object fetch data from.</param>
        /// <returns>The number of <#=accreal#>s written.</returns>
        public long Write<#=tname#>s(<#=tname#>Tensor.<#=tname#>Storage storage) { return THFile_write<#=tname#>(this.handle, storage.handle); }

        [DllImport("caffe2")] 
        extern static long THFile_read<#=tname#>Raw(HType self, IntPtr data, long n);
        
        /// <summary>
        ///   Read <#=accreal#>s from the file into the given <#=accreal#> array.
        /// </summary>
        /// <param name="data">An array to place the data in after reading it from the file.</param>
        /// <param name="n">The maximum number of <#=accreal#>s to read.</param>
        /// <returns>The number of <#=accreal#>s read.</returns>
        public long Read<#=tname#>s(<#=accreal#>[] data, int n)
        {
            if (n > data.Length)
                throw new ArgumentOutOfRangeException("n cannot be greater than data.Length");
            var dest = Marshal.AllocHGlobal(n*sizeof(<#=accreal#>));
            var readItems = THFile_read<#=tname#>Raw(this.handle, dest, n);            
            Marshal.Copy(dest, data, 0, (int)readItems);
            Marshal.FreeHGlobal(dest);
            return readItems;
        }

<<<<<<< HEAD
        [DllImport("caffe2")] 
        extern static long THFile_write<#=tname#>Raw(HType self, IntPtr data, long n);

        /// <summary>
        ///   Write <#=accreal#>s to the file from the given <#=accreal#> array.
        /// </summary>
        /// <param name="data">An array containing data to be written to the file.</param>
        /// <returns>The number of <#=accreal#>s written.</returns>
        public long Write<#=tname#>s(<#=accreal#>[] data, int n = -1)
        {
            n = (n == -1) ? data.Length : Math.Min(n, data.Length);

            var dest = Marshal.AllocHGlobal(n*sizeof(<#=accreal#>));
            Marshal.Copy(data, 0, dest, n);
            var wroteItems = THFile_write<#=tname#>Raw(this.handle, dest, n);            
            Marshal.FreeHGlobal(dest);
            return wroteItems;
        }
=======
		/// <summary>
		///   Read <#=accreal#>s from the file into the given <#=accreal#> tensor.
		/// </summary>
		/// <param name="tensor">A tensor to place the data in after reading it from the file.</param>
		/// <returns>The number of <#=accreal#>s read.</returns>
		public long ReadTensor(TorchSharp.<#=tname#>Tensor tensor)
		{
			return THFile_read<#=tname#>Raw(this.handle, tensor.Data, tensor.NumElements);			
		}

		[DllImport("caffe2")] 
		extern static long THFile_write<#=tname#>Raw(HType self, IntPtr data, long n);

        /// <summary>
        ///   Write <#=accreal#>s to the file from the given <#=accreal#> array.
        /// </summary>
        /// <param name="data">An array containing data to be written to the file.</param>
		/// <param name="n">The maximum number of <#=accreal#>s to read.</param>
        /// <returns>The number of <#=accreal#>s written.</returns>
        public long Write<#=tname#>s(<#=accreal#>[] data, int n = -1)
        {
            n = (n == -1) ? data.Length : Math.Min(n, data.Length);

			var dest = Marshal.AllocHGlobal(n*sizeof(<#=accreal#>));
			Marshal.Copy(data, 0, dest, n);
			var wroteItems = THFile_write<#=tname#>Raw(this.handle, dest, n);			
			Marshal.FreeHGlobal(dest);
			return wroteItems;
		}

		/// <summary>
		///   Write <#=accreal#>s to the file from the given <#=accreal#> tensor.
		/// </summary>
		/// <param name="tensor">A tensor containing data to be written to the file.</param>
		/// <returns>The number of <#=accreal#>s written.</returns>
		public long WriteTensor(TorchSharp.<#=tname#>Tensor tensor)
		{
			return THFile_write<#=tname#>Raw(this.handle, tensor.Data, tensor.NumElements);			
		}
>>>>>>> ef00394a
<# } /* foreach */ #>
    }
}<|MERGE_RESOLUTION|>--- conflicted
+++ resolved
@@ -85,26 +85,6 @@
             return readItems;
         }
 
-<<<<<<< HEAD
-        [DllImport("caffe2")] 
-        extern static long THFile_write<#=tname#>Raw(HType self, IntPtr data, long n);
-
-        /// <summary>
-        ///   Write <#=accreal#>s to the file from the given <#=accreal#> array.
-        /// </summary>
-        /// <param name="data">An array containing data to be written to the file.</param>
-        /// <returns>The number of <#=accreal#>s written.</returns>
-        public long Write<#=tname#>s(<#=accreal#>[] data, int n = -1)
-        {
-            n = (n == -1) ? data.Length : Math.Min(n, data.Length);
-
-            var dest = Marshal.AllocHGlobal(n*sizeof(<#=accreal#>));
-            Marshal.Copy(data, 0, dest, n);
-            var wroteItems = THFile_write<#=tname#>Raw(this.handle, dest, n);            
-            Marshal.FreeHGlobal(dest);
-            return wroteItems;
-        }
-=======
 		/// <summary>
 		///   Read <#=accreal#>s from the file into the given <#=accreal#> tensor.
 		/// </summary>
@@ -144,7 +124,6 @@
 		{
 			return THFile_write<#=tname#>Raw(this.handle, tensor.Data, tensor.NumElements);			
 		}
->>>>>>> ef00394a
 <# } /* foreach */ #>
     }
 }