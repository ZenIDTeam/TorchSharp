// Copyright (c) Microsoft Corporation and contributors.  All Rights Reserved.  See License.txt in the project root for license information.
using System;
using System.IO;
using System.IO.Compression;
using ICSharpCode.SharpZipLib.Core;
using ICSharpCode.SharpZipLib.GZip;
using ICSharpCode.SharpZipLib.Tar;
using System.Collections.Generic;
using System.Diagnostics;
using TorchSharp.Tensor;
using TorchSharp.NN;
using static TorchSharp.NN.Modules;
using static TorchSharp.NN.Functions;

namespace TorchSharp.Examples
{
    /// <summary>
    /// Simple MNIST Convolutional model.
    /// </summary>
    /// <remarks>
    /// There are at least two interesting data sets to use with this example:
    /// 
    /// 1. The classic MNIST set of 60000 images of handwritten digits.
    ///
    ///     It is available at: http://yann.lecun.com/exdb/mnist/
    ///     
    /// 2. The 'fashion-mnist' data set, which has the exact same file names and format as MNIST, but is a harder
    ///    data set to train on. It's just as large as MNIST, and has the same 60/10 split of training and test
    ///    data.
    ///    It is available at: https://github.com/zalandoresearch/fashion-mnist/tree/master/data/fashion
    ///
    /// In each case, there are four .gz files to download. Place them in a folder and then point the '_dataLocation'
    /// constant below at the folder location.
    /// </remarks>
    public class MNIST
    {
        private readonly static string _dataLocation = Path.Join(Environment.GetFolderPath(Environment.SpecialFolder.DesktopDirectory), "..", "Downloads", "fashion-mnist");

        private static int _epochs = 10;
        private static int _trainBatchSize = 64;
        private static int _testBatchSize = 128;

        private readonly static int _logInterval = 100;

        static void Main(string[] args)

        {
            Torch.SetSeed(1);

            var cwd = Environment.CurrentDirectory;

            //var device = Device.CPU; //Torch.IsCudaAvailable() ? Device.CUDA : Device.CPU;
            var device = Torch.IsCudaAvailable() ? Device.CUDA : Device.CPU;
            Console.WriteLine($"Running on {device.Type.ToString()}");

            if (device.Type == DeviceType.CUDA) {
                _trainBatchSize *= 4;
                _testBatchSize *= 4;
                _epochs *= 16;
            }

            var sourceDir = _dataLocation;
            var targetDir = Path.Combine(_dataLocation, "test_data");

            if (!Directory.Exists(targetDir)) {
                Directory.CreateDirectory(targetDir);
                Utils.Decompress.DecompressGZipFile(Path.Combine(sourceDir, "train-images-idx3-ubyte.gz"), targetDir);
                Utils.Decompress.DecompressGZipFile(Path.Combine(sourceDir, "train-labels-idx1-ubyte.gz"), targetDir);
                Utils.Decompress.DecompressGZipFile(Path.Combine(sourceDir, "t10k-images-idx3-ubyte.gz"), targetDir);
                Utils.Decompress.DecompressGZipFile(Path.Combine(sourceDir, "t10k-labels-idx1-ubyte.gz"), targetDir);
            }

            using (var train = new MNISTReader(targetDir, "train", _trainBatchSize, device: device, shuffle: true))
            using (var test = new MNISTReader(targetDir, "t10k", _testBatchSize, device: device))
            //using (var model = new Model("model", device))
            using (var model = GetModel(device))
            using (var optimizer = NN.Optimizer.SGD(model.parameters(), 0.01, 0.5))
            {
                Stopwatch sw = new Stopwatch();
                sw.Start();

                for (var epoch = 1; epoch <= _epochs; epoch++)
                {
                    Train(model, optimizer, nll_loss(), train, epoch, _trainBatchSize, train.Size);
                    Test(model, nll_loss(reduction: NN.Reduction.Sum), test, test.Size);

                    Console.WriteLine($"Pre-GC memory:  {GC.GetTotalMemory(false)}");
                    GC.Collect();
                    Console.WriteLine($"Post-GC memory: {GC.GetTotalMemory(false)}");
                }

                sw.Stop();
                Console.WriteLine($"Elapsed time: {sw.Elapsed.TotalSeconds} s.");
                Console.ReadLine();
            }
        }

        private static Sequential GetModel(Device device)
        {
            var seq = Sequential(
                ("conv1", Conv2D(1, 10, 5)),
                ("pool1", MaxPool2D(kernelSize: new long[] { 2, 2 })),
                ("relu1", ReLU()),
                ("conv2", Conv2D(10, 20, 5)),
                ("dropout1", FeatureAlphaDropout()),
                ("pool2", MaxPool2D(kernelSize: new long[] { 2, 2 })),
                ("relu2", ReLU()),
                ("flatten", Flatten()),
                ("fc1", Linear(320, 64)),
                ("relu3", ReLU()),
                ("dropout2", Dropout()),
                ("fc2", Linear(64, 10)),
                ("logsm", LogSoftmax(1)));

            return (device != null && device.Type == DeviceType.CUDA) ?
                seq.to(device) as Sequential :
                seq;
        }

        private class Model : CustomModule
        {
<<<<<<< HEAD
            private Conv2d conv1 = Conv2D(1, 10, 5);
            private Conv2d conv2 = Conv2D(10, 20, 5);
            private Linear fc1 = Linear(320, 50);
            private Linear fc2 = Linear(50, 10);
=======
            private Conv2D conv1 = Conv2D(1, 10, 5);
            private Conv2D conv2 = Conv2D(10, 20, 5);
            private Linear fc1 = Linear(320, 64);
            private Linear fc2 = Linear(64, 10);

            private MaxPool2D pool1 = MaxPool2D(kernelSize: new long[] { 2, 2 });
            private MaxPool2D pool2 = MaxPool2D(kernelSize: new long[] { 2, 2 });

            private ReLU relu1 = ReLU();
            private ReLU relu2 = ReLU();
            private ReLU relu3 = ReLU();

            private FeatureAlphaDropout dropout1 = FeatureAlphaDropout();
            private Dropout dropout2 = Dropout();

            private Flatten flatten = Flatten();
            private LogSoftmax logsm = LogSoftmax(1);

>>>>>>> 63eb1a74

            public Model(string name, Device device = null) : base(name)
            {
                RegisterModule("conv1", conv1);
                RegisterModule("conv2", conv2);
                RegisterModule("lin1", fc1);
                RegisterModule("lin2", fc2);
                RegisterModule("pool1", pool1);
                RegisterModule("pool2", pool2);
                RegisterModule("relu1", relu1);
                RegisterModule("relu2", relu2);
                RegisterModule("relu3", relu3);
                RegisterModule("drop1", dropout1);
                RegisterModule("drop2", dropout2);
                RegisterModule("logsoft", logsm);

                if (device != null && device.Type == DeviceType.CUDA)
                    this.to(device);
            }

            public override TorchTensor forward(TorchTensor input)
            {
                using (var l11 = conv1.forward(input))
                using (var l12 = pool1.forward(l11))
                using (var l13 = relu1.forward(l12))

                using (var l21 = conv2.forward(l13))
                using (var l22 = pool2.forward(l21))
                using (var l23 = dropout1.forward(l22))
                using (var l24 = relu2.forward(l23))

                using (var x = flatten.forward(l24))

                using (var l31 = fc1.forward(x))
                using (var l32 = relu3.forward(l31))
                using (var l33 = dropout2.forward(l32))

                using (var l41 = fc2.forward(l33))
                return logsm.forward(l41);
            }
        }


        private static void Train(
            Sequential model,
            NN.Optimizer optimizer,
            Loss loss,
            IEnumerable<(TorchTensor, TorchTensor)> dataLoader,
            int epoch,
            long batchSize,
            long size)
        {
            model.Train();

            int batchId = 1;

            Console.WriteLine($"Epoch: {epoch}...");
            foreach (var (data, target) in dataLoader)
            {
                optimizer.zero_grad();

                using (var prediction = model.forward(data))
                using (var output = loss(prediction, target))
                {
                    output.backward();

                    optimizer.step();

                    if (batchId % _logInterval == 0)
                    {
                        Console.WriteLine($"\rTrain: epoch {epoch} [{batchId * batchSize} / {size}] Loss: {output.ToSingle()}");
                    }

                    batchId++;
                }
            }
        }

        private static void Test(
            Sequential model,
            Loss loss,
            IEnumerable<(TorchTensor, TorchTensor)> dataLoader,
            long size)
        {
            model.Eval();

            double testLoss = 0;
            int correct = 0;

            foreach (var (data, target) in dataLoader)
            {
                using (var prediction = model.forward(data))
                using (var output = loss(prediction, target))
                    {
                    testLoss += output.ToSingle();

                    var pred = prediction.argmax(1);
                    correct += pred.eq(target).sum().ToInt32();

                    pred.Dispose();
                }

            }

            Console.WriteLine($"\rTest set: Average loss {testLoss / size} | Accuracy {(double)correct / size}");
        }
    }
}<|MERGE_RESOLUTION|>--- conflicted
+++ resolved
@@ -119,16 +119,10 @@
 
         private class Model : CustomModule
         {
-<<<<<<< HEAD
             private Conv2d conv1 = Conv2D(1, 10, 5);
             private Conv2d conv2 = Conv2D(10, 20, 5);
             private Linear fc1 = Linear(320, 50);
             private Linear fc2 = Linear(50, 10);
-=======
-            private Conv2D conv1 = Conv2D(1, 10, 5);
-            private Conv2D conv2 = Conv2D(10, 20, 5);
-            private Linear fc1 = Linear(320, 64);
-            private Linear fc2 = Linear(64, 10);
 
             private MaxPool2D pool1 = MaxPool2D(kernelSize: new long[] { 2, 2 });
             private MaxPool2D pool2 = MaxPool2D(kernelSize: new long[] { 2, 2 });
@@ -143,7 +137,6 @@
             private Flatten flatten = Flatten();
             private LogSoftmax logsm = LogSoftmax(1);
 
->>>>>>> 63eb1a74
 
             public Model(string name, Device device = null) : base(name)
             {
