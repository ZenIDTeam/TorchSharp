--- conflicted
+++ resolved
@@ -25,9 +25,6 @@
         [DllImport ("LibTorchSharp")]
         private static extern IntPtr THSNN_conv2dModule (long inputChannel, long outputChannel, long kernelSize, long stride, long padding);
 
-<<<<<<< HEAD
-        static public Conv2D Conv2D (long inputChannel, long outputChannel, long kernelSize, long stride = 1, long padding = 0)
-=======
         [DllImport("LibTorchSharp")]
         extern static IntPtr THSNN_conv2d_load_module(string location);
 
@@ -45,7 +42,6 @@
         private static extern IntPtr THSNN_conv2DModuleApply(Module.HType module, IntPtr tensor);
 
         public override TorchTensor Forward(TorchTensor tensor)
->>>>>>> d39a5621
         {
             var res = THSNN_conv2dModule (inputChannel, outputChannel, kernelSize, stride, padding);
             Torch.CheckForErrors ();
