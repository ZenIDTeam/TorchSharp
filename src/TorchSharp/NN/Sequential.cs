--- conflicted
+++ resolved
@@ -39,9 +39,6 @@
             return result;
         }
 
-<<<<<<< HEAD
-        public override void ZeroGrad ()
-=======
         public override void Save(String location)
         {
             int count = 0;
@@ -87,7 +84,6 @@
         }
 
         public override void ZeroGrad()
->>>>>>> d39a5621
         {
             foreach (var module in Modules) {
                 module.ZeroGrad ();
