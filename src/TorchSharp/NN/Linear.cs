// Copyright (c) Microsoft Corporation and contributors.  All Rights Reserved.  See License.txt in the project root for license information.
using System;
using System.Collections.Generic;
<<<<<<< HEAD
using System.Diagnostics;
=======
using System.IO;
>>>>>>> d39a5621
using System.Runtime.InteropServices;
using TorchSharp.Tensor;

namespace TorchSharp.NN
{
    public class Linear : Module
    {
        internal Linear (IntPtr handle) : base (handle) { }

        [DllImport ("LibTorchSharp")]
        extern static bool THSNN_linear_with_bias (Module.HType module);

        public bool WithBias {
            get { return THSNN_linear_with_bias (handle); }
        }

        [DllImport ("LibTorchSharp")]
        extern static IntPtr THSNN_linear_get_bias (Module.HType module);

        [DllImport ("LibTorchSharp")]
        extern static void THSNN_linear_set_bias (Module.HType module, IntPtr tensor);

        public TorchTensor? Bias {
            get {
                var bias = THSNN_linear_get_bias (handle);
                return bias == IntPtr.Zero ? (TorchTensor?)null : new TorchTensor (bias);
            }
            set {
                Debug.Assert (!handle.IsInvalid);
                THSNN_linear_set_bias (handle, value?.Handle ?? throw new ArgumentNullException ("bias"));
            }
        }

        [DllImport ("LibTorchSharp")]
        extern static IntPtr THSNN_linear_get_weight (Module.HType module);

        [DllImport ("LibTorchSharp")]
        extern static void THSNN_linear_set_weight (Module.HType module, IntPtr tensor);

        public TorchTensor Weight {
            get {
                return new TorchTensor (THSNN_linear_get_weight (handle));
            }
            set { THSNN_linear_set_weight (handle, value.Handle); }
        }

<<<<<<< HEAD
        public override IEnumerable<TorchTensor> Parameters ()
=======
        [DllImport("LibTorchSharp")]
        extern static IntPtr THSNN_linear_load_module(string location);

        public new static Linear Load(String modelPath)
        {
            if (!File.Exists(modelPath))
            {
                throw new Exception(string.Format("{0} does not exist.", modelPath));
            }

            return new Linear(THSNN_linear_load_module(modelPath));
        }

        public override IEnumerable<TorchTensor> Parameters()
>>>>>>> d39a5621
        {
            var parameters = new List<TorchTensor> ();

            parameters.Add (Weight);

            if (WithBias) {
                parameters.Add (Bias.Value);
            }
            return parameters;
        }

        [DllImport ("LibTorchSharp")]
        extern static IntPtr THSNN_linearModuleApply (Module.HType module, IntPtr tensor);

        public override TorchTensor Forward (TorchTensor tensor)
        {
            return new TorchTensor (THSNN_linearModuleApply (handle, tensor.Handle));
        }
    }
    public static partial class Modules
    {
        [DllImport ("LibTorchSharp")]
        private static extern IntPtr THSNN_linearModule (long input_size, long output_size, bool with_bias);

        static public Linear Linear (long inputSize, long outputSize, bool hasBias = false)
        {
            var res = THSNN_linearModule (inputSize, outputSize, hasBias);
            Torch.CheckForErrors ();
            return new Linear (res);
        }
    }
    public static partial class Functions
    {
        static public TorchTensor Linear (TorchTensor x, long inputSize, long outputSize, bool hasBias = false)
        {
            using (var d = Modules.Linear (inputSize, outputSize, hasBias)) {
                return d.Forward (x);
            }
        }
    }

}<|MERGE_RESOLUTION|>--- conflicted
+++ resolved
@@ -1,11 +1,8 @@
 // Copyright (c) Microsoft Corporation and contributors.  All Rights Reserved.  See License.txt in the project root for license information.
 using System;
 using System.Collections.Generic;
-<<<<<<< HEAD
 using System.Diagnostics;
-=======
 using System.IO;
->>>>>>> d39a5621
 using System.Runtime.InteropServices;
 using TorchSharp.Tensor;
 
@@ -52,9 +49,6 @@
             set { THSNN_linear_set_weight (handle, value.Handle); }
         }
 
-<<<<<<< HEAD
-        public override IEnumerable<TorchTensor> Parameters ()
-=======
         [DllImport("LibTorchSharp")]
         extern static IntPtr THSNN_linear_load_module(string location);
 
@@ -69,7 +63,6 @@
         }
 
         public override IEnumerable<TorchTensor> Parameters()
->>>>>>> d39a5621
         {
             var parameters = new List<TorchTensor> ();
 
